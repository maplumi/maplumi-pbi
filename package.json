--- conflicted
+++ resolved
@@ -41,19 +41,12 @@
     "rbush": "^4.0.1",
     "simple-statistics": "^7.8.7",
     "topojson-client": "^3.1.0",
-<<<<<<< HEAD
     "topojson-server": "^3.0.1",
     "topojson-simplify": "^3.0.3",
-=======
->>>>>>> d9779ba8
     "turf": "^3.0.14",
     "visual": "file:"
   },
   "devDependencies": {
-<<<<<<< HEAD
-=======
-    "@babel/core": "^7.28.3",
->>>>>>> d9779ba8
     "@babel/preset-env": "^7.25.8",
     "@types/jest": "^30.0.0",
     "@types/node": "^24.1.0",
