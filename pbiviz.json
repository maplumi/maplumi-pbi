{
    "visual": {
        "name": "maplumi",
        "displayName": "Maplumi Visual",
        "guid": "maplumi7708541FB6F548EAA4FDBD3BB2AB1811",
        "visualClassName": "MaplumiVisual",
<<<<<<< HEAD
        "version": "1.0.0.2",
=======
        "version": "1.1.0.0",
>>>>>>> 94e32faf
        "description": "Minimal Map Visual for Power BI",
        "supportUrl": "https://github.com/maplumi/maplumi-pbi/issues",
        "gitHubUrl": "https://github.com/maplumi/maplumi-pbi"
    },
    "apiVersion": "5.11.0",
    "author": {
        "name": "Elvis Ayiemba",
        "email": "ayiembaelvis@gmail.com"
    },
    "assets": {
        "icon": "assets/icon.png"
    },
    "externalJS": [],
    "style": "style/visual.less",
    "capabilities": "capabilities.json",
    "dependencies": null,
    "stringResources": [],
<<<<<<< HEAD
    "version": "1.0.0.2"
=======
    "version": "1.1.0.0"
>>>>>>> 94e32faf
}<|MERGE_RESOLUTION|>--- conflicted
+++ resolved
@@ -4,11 +4,7 @@
         "displayName": "Maplumi Visual",
         "guid": "maplumi7708541FB6F548EAA4FDBD3BB2AB1811",
         "visualClassName": "MaplumiVisual",
-<<<<<<< HEAD
-        "version": "1.0.0.2",
-=======
         "version": "1.1.0.0",
->>>>>>> 94e32faf
         "description": "Minimal Map Visual for Power BI",
         "supportUrl": "https://github.com/maplumi/maplumi-pbi/issues",
         "gitHubUrl": "https://github.com/maplumi/maplumi-pbi"
@@ -26,9 +22,5 @@
     "capabilities": "capabilities.json",
     "dependencies": null,
     "stringResources": [],
-<<<<<<< HEAD
-    "version": "1.0.0.2"
-=======
     "version": "1.1.0.0"
->>>>>>> 94e32faf
 }