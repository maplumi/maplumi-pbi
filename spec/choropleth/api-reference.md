--- conflicted
+++ resolved
@@ -2,35 +2,7 @@
 
 ## Overview
 
-<<<<<<< HEAD
 This document provides comprehensive API reference for the choropleth visualization component of the Maplumi Power BI visual. It covers methods, interfaces, configuration options, and integration patterns for developers working with or extending the choropleth functionality.
-=======
-This document provides comprehensive API reference for the choropleth visualization component of the Maplumi Power BI visual.
-
-##### `processGeoData(options: ChoroplethOptions, validPCodes: string[]): Promise<FeatureCollection>`
-Processes geographic boundary data from GeoBoundaries API or custom sources.
-
-**Parameters:**
-- `options: ChoroplethOptions` - Configuration options including data source settings
-- `validPCodes: string[]` - Array of valid administrative codes to include
-
-**Returns:**
-- `Promise<FeatureCollection>` - Processed GeoJSON feature collection
-
-**Example:**
-```typescript
-const processedData = await dataService.processGeoData(
-    {
-        boundaryDataSource: 'geoboundaries',
-        geoBoundariesCountry: 'KEN',
-        geoBoundariesReleaseType: 'gbOpen',
-        geoBoundariesAdminLevel: 'ADM1',
-        sourceFieldID: 'shapeISO'
-    },
-    ['KE-01', 'KE-02', 'KE-03']
-);
-``` methods, interfaces, configuration options, and integration patterns for developers working with or extending the choropleth functionality.
->>>>>>> 35e9377b
 
 ## Table of Contents
 
