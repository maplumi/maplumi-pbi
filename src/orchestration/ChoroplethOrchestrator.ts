"use strict";

import powerbi from "powerbi-visuals-api";
import * as d3 from "d3";
import { DomIds, ClassificationMethods } from "../constants/strings";
import Map from "ol/Map";
import { ChoroplethDataService } from "../services/ChoroplethDataService";
import { LegendService } from "../services/LegendService";
import { ChoroplethLayer } from "../layers/choroplethLayer";
import { ChoroplethData, ChoroplethDataSet, ChoroplethLayerOptions, ChoroplethOptions, MapToolsOptions } from "../types";
import { ITooltipServiceWrapper } from "powerbi-visuals-utils-tooltiputils";
import ISelectionManager = powerbi.extensibility.ISelectionManager;
import ISelectionId = powerbi.extensibility.ISelectionId;
import IVisualHost = powerbi.extensibility.visual.IVisualHost;
import * as requestHelpers from "../utils/requestHelpers";
import { VisualConfig } from "../config/VisualConfig";
import { GeoBoundariesService } from "../services/GeoBoundariesService";
import { CacheService } from "../services/CacheService";
<<<<<<< HEAD
=======
import { parseChoroplethCategorical, validateChoroplethInput, filterValidPCodes } from "../data/choropleth";
import { MessageService } from "../services/MessageService";
import { ChoroplethLayerOptionsBuilder } from "../services/LayerOptionBuilders";
import { BaseOrchestrator } from "./BaseOrchestrator";
>>>>>>> 35e9377b

export class ChoroplethOrchestrator extends BaseOrchestrator {
    private cacheService: CacheService;

    private choroplethLayer: ChoroplethLayer | undefined;
    private abortController: AbortController | null = null;
    private choroplethOptsBuilder: ChoroplethLayerOptionsBuilder;

    constructor(args: {
        svg: d3.Selection<SVGElement, unknown, HTMLElement, any>;
        svgOverlay: SVGSVGElement;
        svgContainer: HTMLElement;
        legendService: LegendService;
        host: IVisualHost;
        map: Map;
        selectionManager: ISelectionManager;
        tooltipServiceWrapper: ITooltipServiceWrapper;
        cacheService: CacheService;
    }) {
    super(args);
    this.cacheService = args.cacheService;
        this.choroplethOptsBuilder = new ChoroplethLayerOptionsBuilder({
            svg: this.svg,
            svgContainer: this.svgContainer,
            selectionManager: this.selectionManager,
            tooltipServiceWrapper: this.tooltipServiceWrapper,
        });
    }

    public getLayer(): ChoroplethLayer | undefined {
        return this.choroplethLayer;
    }

    public setSelectedIds(selectionIds: ISelectionId[]) {
        if (this.choroplethLayer) this.choroplethLayer.setSelectedIds(selectionIds);
    }

    public async render(
        categorical: any,
        choroplethOptions: ChoroplethOptions,
        dataService: ChoroplethDataService,
        mapToolsOptions: MapToolsOptions
    ): Promise<ChoroplethLayer | undefined> {
        if (choroplethOptions.layerControl == false) {
        const group = this.svg.select(`#${DomIds.ChoroplethGroup}`);
            group.selectAll("*").remove();
            if (this.choroplethLayer) {
                this.map.removeLayer(this.choroplethLayer);
                this.choroplethLayer = undefined;
            }
            this.legendService.hideLegend("choropleth");
            return undefined;
        }

    const group = this.svg.select(`#${DomIds.ChoroplethGroup}`);
        group.selectAll("*").remove();
        this.svgOverlay.style.display = 'flex';

    const validation = validateChoroplethInput(categorical);
    if (!validation.ok) { this.messages.missingMeasures(); return undefined; }

        const { AdminPCodeNameIDCategory, colorMeasure, pCodes } = parseChoroplethCategorical(categorical);
        if (!AdminPCodeNameIDCategory || !colorMeasure || !pCodes) return undefined;

    const validPCodes = filterValidPCodes(pCodes);
    if (validPCodes.length === 0) { this.messages.noValidPCodes(); return undefined; }

        const { colorValues, classBreaks, colorScale, pcodeKey, dataPoints } =
            this.prepareChoroplethData(categorical, choroplethOptions, AdminPCodeNameIDCategory, colorMeasure, pCodes, dataService);

        await this.fetchAndRenderChoroplethLayer(
            choroplethOptions,
            AdminPCodeNameIDCategory,
            colorMeasure,
            colorValues,
            classBreaks,
            colorScale,
            pcodeKey,
            dataPoints,
            dataService,
            mapToolsOptions
        );

        if (this.choroplethLayer) {
            if (choroplethOptions.showLegend) {
                this.legendService.getChoroplethLegendContainer()?.setAttribute("style", "display:flex");
                this.legendService.createChoroplethLegend(colorValues, classBreaks as any, colorScale as any, choroplethOptions);
                this.legendService.showLegend('choropleth');
            } else {
                this.legendService.hideLegend('choropleth');
            }
        }

        return this.choroplethLayer;
    }

    // parsing moved to src/data/choropleth.ts

    private prepareChoroplethData(
        categorical: any,
        choroplethOptions: ChoroplethOptions,
        AdminPCodeNameIDCategory: any,
        colorMeasure: any,
        pCodes: string[],
        dataService: ChoroplethDataService
    ): ChoroplethDataSet {
        const colorValues: number[] = colorMeasure.values;
        const classBreaks = dataService.getClassBreaks(colorValues, choroplethOptions);
        const colorScale = dataService.getColorScale(classBreaks as any, choroplethOptions);
        const pcodeKey = choroplethOptions.locationPcodeNameId;
        const tooltips = dataService.extractTooltips(categorical);
        const dataPoints = pCodes.map((pcode, i) => {
            const selectionId = this.host.createSelectionIdBuilder()
                .withCategory(AdminPCodeNameIDCategory, i)
                .withMeasure(colorMeasure.source.queryName)
                .createSelectionId();
            return { pcode, value: colorValues[i], tooltip: tooltips[i], selectionId };
        });
    if (choroplethOptions.classificationMethod === ClassificationMethods.Unique && (classBreaks as any[]).length > 7) {
            this.messages.tooManyUniqueValues();
        }
        return { colorValues, classBreaks, colorScale, pcodeKey, dataPoints } as any;
    }

    private async fetchAndRenderChoroplethLayer(
        choroplethOptions: ChoroplethOptions,
        AdminPCodeNameIDCategory: any,
        colorMeasure: any,
        colorValues: number[],
        classBreaks: any,
        colorScale: any,
        pcodeKey: string,
        dataPoints: any[],
        dataService: ChoroplethDataService,
        mapToolsOptions: MapToolsOptions
    ): Promise<void> {
        let serviceUrl: string;
        let cacheKey: string;

        if (choroplethOptions.boundaryDataSource === "geoboundaries") {
            const validation = GeoBoundariesService.validateOptions(choroplethOptions);
            if (!validation.isValid) { this.messages.geoBoundariesConfigError(validation.message); return; }
            try {
<<<<<<< HEAD
                // Special case: efficiently support multiple countries by using a consolidated world dataset at ADM0
                if (GeoBoundariesService.isAllCountriesRequest(choroplethOptions)) {
                    serviceUrl = GeoBoundariesService.getAllCountriesUrl();
                    const boundaryFieldName = GeoBoundariesService.getBoundaryFieldName(choroplethOptions);
                    pcodeKey = boundaryFieldName;
                    cacheKey = `geoboundaries_${choroplethOptions.geoBoundariesReleaseType}_ALL_ADM0`;
                    console.log("Loading All Countries ADM0 boundaries (consolidated dataset)");
                } else {
                    const metadata = await GeoBoundariesService.fetchMetadata(choroplethOptions);
                    if (!metadata) {
                        this.host.displayWarningIcon("GeoBoundaries API Error", "maplumiWarning: Failed to fetch boundary metadata from GeoBoundaries API. Please check your settings.");
                        return;
                    }
                    serviceUrl = GeoBoundariesService.getDownloadUrl(metadata, true);
                    const boundaryFieldName = GeoBoundariesService.getBoundaryFieldName(choroplethOptions);
                    pcodeKey = boundaryFieldName;
                    cacheKey = `geoboundaries_${choroplethOptions.geoBoundariesReleaseType}_${choroplethOptions.geoBoundariesCountry}_${choroplethOptions.geoBoundariesAdminLevel}`;
                    console.log(`Loading ${GeoBoundariesService.getDataDescription(metadata)}`);
                }
            } catch (error) {
                this.host.displayWarningIcon("GeoBoundaries API Error", "maplumiWarning: Error connecting to GeoBoundaries API. Please check your network connection.");
                return;
            }
=======
                const metadata = await this.cacheService.getOrFetch(
                    `gb_meta_${choroplethOptions.geoBoundariesReleaseType}_${choroplethOptions.geoBoundariesCountry}_${choroplethOptions.geoBoundariesAdminLevel}`,
                    async () => await GeoBoundariesService.fetchMetadata(choroplethOptions),
                    { ttlMs: VisualConfig.CACHE.METADATA_EXPIRY_MS, respectCacheHeaders: true }
                );
                if (!metadata) { this.messages.geoBoundariesMetadataError(); return; }
                // getOrFetch returns the .data value from fetcher; our fetcher returns { data, response }
                serviceUrl = GeoBoundariesService.getDownloadUrl(metadata as any, true);
                const boundaryFieldName = GeoBoundariesService.getBoundaryFieldName(choroplethOptions);
                pcodeKey = boundaryFieldName;
                cacheKey = `geoboundaries_${choroplethOptions.geoBoundariesReleaseType}_${choroplethOptions.geoBoundariesCountry}_${choroplethOptions.geoBoundariesAdminLevel}`;
                // Loaded boundary metadata successfully
            } catch (error) { this.messages.geoBoundariesConnectionError(); return; }
>>>>>>> 35e9377b
        } else {
            serviceUrl = choroplethOptions.topoJSON_geoJSON_FileUrl as any;
            // Cache by resource URL (not by location field) so different URLs don't collide
            cacheKey = `custom_${encodeURIComponent(serviceUrl || '')}`;
        }

        if (this.abortController) this.abortController.abort();
        this.abortController = new AbortController();

        try {
            const data = await this.cacheService.getOrFetch(cacheKey, async () => {
                if (!requestHelpers.isValidURL(serviceUrl)) { this.messages.invalidGeoTopoUrl(); return null; }
                if (!requestHelpers.enforceHttps(serviceUrl)) { this.messages.geoTopoFetchNetworkError(); return null; }
                let response: Response;
                try {
                    response = await requestHelpers.fetchWithTimeout(serviceUrl, VisualConfig.NETWORK.FETCH_TIMEOUT_MS);
                } catch (e) {
                    this.messages.geoTopoFetchNetworkError(); return null;
                }
                if (!response.ok) {
                    this.messages.geoTopoFetchStatusError(response.status); return null;
                }
                const json = await response.json();
                if (!(await requestHelpers.isValidJsonResponse(json))) { this.messages.invalidGeoTopoData(); return null; }
                return { data: json, response };
            }, { respectCacheHeaders: true });

            if (!data || !choroplethOptions.layerControl) return;

            let processedGeoData;
            try {
                processedGeoData = dataService.processGeoData(
                    data,
                    pcodeKey,
                    AdminPCodeNameIDCategory.values,
                    choroplethOptions.topojsonObjectName
                );
            } catch (e: any) {
                this.host.displayWarningIcon(
                    "Invalid Geo/TopoJSON Data",
                    "maplumiWarning: The boundary data isn't valid GeoJSON (FeatureCollection with features). " +
                    "Please verify the URL, selected object name, and file format."
                );
                return;
            }

            const layerOptions: ChoroplethLayerOptions = this.choroplethOptsBuilder.build({
                geojson: processedGeoData,
                strokeColor: choroplethOptions.strokeColor,
                strokeWidth: choroplethOptions.strokeWidth,
                fillOpacity: choroplethOptions.layerOpacity,
                colorScale: (value: any) => dataService.getColorFromClassBreaks(value, classBreaks, colorScale, choroplethOptions.classificationMethod),
                dataKey: pcodeKey,
                categoryValues: AdminPCodeNameIDCategory.values,
                measureValues: colorMeasure.values,
                dataPoints,
                simplificationStrength: choroplethOptions.simplificationStrength,
            });

            this.renderChoroplethLayerOnMap(layerOptions, mapToolsOptions);
    } catch (error) { this.messages.choroplethFetchError(); }
    }

    private renderChoroplethLayerOnMap(
        layerOptions: ChoroplethLayerOptions,
        mapToolsOptions: MapToolsOptions
    ): void {
        if (this.choroplethLayer) {
            this.map.removeLayer(this.choroplethLayer);
        }
        this.choroplethLayer = new ChoroplethLayer(layerOptions);
        this.map.addLayer(this.choroplethLayer);
        if (mapToolsOptions.lockMapExtent === false) {
            const extent = this.choroplethLayer.getFeaturesExtent();
            if (extent) this.map.getView().fit(extent, VisualConfig.MAP.FIT_OPTIONS);
        }
    }
}<|MERGE_RESOLUTION|>--- conflicted
+++ resolved
@@ -16,15 +16,16 @@
 import { VisualConfig } from "../config/VisualConfig";
 import { GeoBoundariesService } from "../services/GeoBoundariesService";
 import { CacheService } from "../services/CacheService";
-<<<<<<< HEAD
-=======
-import { parseChoroplethCategorical, validateChoroplethInput, filterValidPCodes } from "../data/choropleth";
-import { MessageService } from "../services/MessageService";
-import { ChoroplethLayerOptionsBuilder } from "../services/LayerOptionBuilders";
-import { BaseOrchestrator } from "./BaseOrchestrator";
->>>>>>> 35e9377b
-
-export class ChoroplethOrchestrator extends BaseOrchestrator {
+
+export class ChoroplethOrchestrator {
+    private svg: d3.Selection<SVGElement, unknown, HTMLElement, any>;
+    private svgOverlay: SVGSVGElement;
+    private svgContainer: HTMLElement;
+    private legendService: LegendService;
+    private host: IVisualHost;
+    private map: Map;
+    private selectionManager: ISelectionManager;
+    private tooltipServiceWrapper: ITooltipServiceWrapper;
     private cacheService: CacheService;
 
     private choroplethLayer: ChoroplethLayer | undefined;
@@ -164,9 +165,11 @@
 
         if (choroplethOptions.boundaryDataSource === "geoboundaries") {
             const validation = GeoBoundariesService.validateOptions(choroplethOptions);
-            if (!validation.isValid) { this.messages.geoBoundariesConfigError(validation.message); return; }
+            if (!validation.isValid) {
+                this.host.displayWarningIcon("GeoBoundaries Configuration Error", `maplumiWarning: ${validation.message}`);
+                return;
+            }
             try {
-<<<<<<< HEAD
                 // Special case: efficiently support multiple countries by using a consolidated world dataset at ADM0
                 if (GeoBoundariesService.isAllCountriesRequest(choroplethOptions)) {
                     serviceUrl = GeoBoundariesService.getAllCountriesUrl();
@@ -190,21 +193,6 @@
                 this.host.displayWarningIcon("GeoBoundaries API Error", "maplumiWarning: Error connecting to GeoBoundaries API. Please check your network connection.");
                 return;
             }
-=======
-                const metadata = await this.cacheService.getOrFetch(
-                    `gb_meta_${choroplethOptions.geoBoundariesReleaseType}_${choroplethOptions.geoBoundariesCountry}_${choroplethOptions.geoBoundariesAdminLevel}`,
-                    async () => await GeoBoundariesService.fetchMetadata(choroplethOptions),
-                    { ttlMs: VisualConfig.CACHE.METADATA_EXPIRY_MS, respectCacheHeaders: true }
-                );
-                if (!metadata) { this.messages.geoBoundariesMetadataError(); return; }
-                // getOrFetch returns the .data value from fetcher; our fetcher returns { data, response }
-                serviceUrl = GeoBoundariesService.getDownloadUrl(metadata as any, true);
-                const boundaryFieldName = GeoBoundariesService.getBoundaryFieldName(choroplethOptions);
-                pcodeKey = boundaryFieldName;
-                cacheKey = `geoboundaries_${choroplethOptions.geoBoundariesReleaseType}_${choroplethOptions.geoBoundariesCountry}_${choroplethOptions.geoBoundariesAdminLevel}`;
-                // Loaded boundary metadata successfully
-            } catch (error) { this.messages.geoBoundariesConnectionError(); return; }
->>>>>>> 35e9377b
         } else {
             serviceUrl = choroplethOptions.topoJSON_geoJSON_FileUrl as any;
             // Cache by resource URL (not by location field) so different URLs don't collide
@@ -251,7 +239,7 @@
                 return;
             }
 
-            const layerOptions: ChoroplethLayerOptions = this.choroplethOptsBuilder.build({
+            const layerOptions: ChoroplethLayerOptions = {
                 geojson: processedGeoData,
                 strokeColor: choroplethOptions.strokeColor,
                 strokeWidth: choroplethOptions.strokeWidth,
