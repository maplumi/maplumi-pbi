"use strict";

import powerbi from "powerbi-visuals-api";
import * as d3 from "d3";
import { DomIds, ClassificationMethods } from "../constants/strings";
import Map from "ol/Map";
import { ChoroplethDataService } from "../services/ChoroplethDataService";
import { LegendService } from "../services/LegendService";
import { ChoroplethLayer } from "../layers/choroplethLayer";
import { ChoroplethData, ChoroplethDataSet, ChoroplethLayerOptions, ChoroplethOptions, MapToolsOptions } from "../types";
import { ITooltipServiceWrapper } from "powerbi-visuals-utils-tooltiputils";
import ISelectionManager = powerbi.extensibility.ISelectionManager;
import ISelectionId = powerbi.extensibility.ISelectionId;
import IVisualHost = powerbi.extensibility.visual.IVisualHost;
import * as requestHelpers from "../utils/requestHelpers";
import { VisualConfig } from "../config/VisualConfig";
import { GeoBoundariesService } from "../services/GeoBoundariesService";
import { CacheService } from "../services/CacheService";
import { BaseOrchestrator } from "./BaseOrchestrator";
import { ChoroplethLayerOptionsBuilder } from "../services/LayerOptionBuilders";
<<<<<<< HEAD
import { filterValidPCodes, parseChoroplethCategorical, validateChoroplethInput } from "../data/choropleth";
import { MessageService } from "../services/MessageService";
import { ChoroplethCanvasLayer } from "../layers/canvas/choroplethCanvasLayer";
=======
import { validateChoroplethInput, parseChoroplethCategorical, filterValidPCodes } from "../data/choropleth";
import { OpenDataSoftService } from "../services/OpenDataSoftService";
import { MaplumiService } from "../services/MaplumiService";
>>>>>>> d9779ba8

export class ChoroplethOrchestrator extends BaseOrchestrator {
    private cacheService: CacheService;

    private choroplethLayer: ChoroplethLayer | ChoroplethCanvasLayer | undefined;
    private abortController: AbortController | null = null;
    private choroplethOptsBuilder: ChoroplethLayerOptionsBuilder;

    constructor(args: {
        svg: d3.Selection<SVGElement, unknown, HTMLElement, any>;
        svgOverlay: SVGSVGElement;
        svgContainer: HTMLElement;
        legendService: LegendService;
        host: IVisualHost;
        map: Map;
        selectionManager: ISelectionManager;
        tooltipServiceWrapper: ITooltipServiceWrapper;
        cacheService: CacheService;
    }) {
        super(args);
        this.cacheService = args.cacheService;
<<<<<<< HEAD
        this.messages = new MessageService(this.host);
=======
>>>>>>> d9779ba8
        this.choroplethOptsBuilder = new ChoroplethLayerOptionsBuilder({
            svg: this.svg,
            svgContainer: this.svgContainer,
            selectionManager: this.selectionManager,
            tooltipServiceWrapper: this.tooltipServiceWrapper,
        });
    }

    public getLayer(): ChoroplethLayer | ChoroplethCanvasLayer | undefined {
        return this.choroplethLayer;
    }

    public setSelectedIds(selectionIds: ISelectionId[]) {
        if (this.choroplethLayer) this.choroplethLayer.setSelectedIds(selectionIds);
    }

    public async render(
        categorical: any,
        choroplethOptions: ChoroplethOptions,
        dataService: ChoroplethDataService,
        mapToolsOptions: MapToolsOptions
    ): Promise<ChoroplethLayer | ChoroplethCanvasLayer | undefined> {
        if (choroplethOptions.layerControl == false) {
            const group = this.svg.select(`#${DomIds.ChoroplethGroup}`);
            group.selectAll("*").remove();
            if (this.choroplethLayer) {
                this.map.removeLayer(this.choroplethLayer);
                this.choroplethLayer = undefined;
            }
            this.legendService.hideLegend("choropleth");
            return undefined;
        }

        const group = this.svg.select(`#${DomIds.ChoroplethGroup}`);
        group.selectAll("*").remove();
        this.svgOverlay.style.display = 'flex';

    const validation = validateChoroplethInput(categorical);
    if (!validation.ok) { this.messages.missingMeasures(); return undefined; }

        const { AdminPCodeNameIDCategory, colorMeasure, pCodes } = parseChoroplethCategorical(categorical);
        if (!AdminPCodeNameIDCategory || !colorMeasure || !pCodes) return undefined;

    const validPCodes = filterValidPCodes(pCodes);
    if (validPCodes.length === 0) { this.messages.noValidPCodes(); return undefined; }

        const { colorValues, classBreaks, colorScale, pcodeKey, dataPoints } =
            this.prepareChoroplethData(categorical, choroplethOptions, AdminPCodeNameIDCategory, colorMeasure, pCodes, dataService);

        await this.fetchAndRenderChoroplethLayer(
            choroplethOptions,
            AdminPCodeNameIDCategory,
            colorMeasure,
            colorValues,
            classBreaks,
            colorScale,
            pcodeKey,
            dataPoints,
            dataService,
            mapToolsOptions
        );

        if (this.choroplethLayer) {
            if (choroplethOptions.showLegend) {
                this.legendService.getChoroplethLegendContainer()?.setAttribute("style", "display:flex");
                this.legendService.createChoroplethLegend(colorValues, classBreaks as any, colorScale as any, choroplethOptions);
                this.legendService.showLegend('choropleth');
            } else {
                this.legendService.hideLegend('choropleth');
            }
        }

        return this.choroplethLayer;
    }

    // parsing moved to src/data/choropleth.ts

    private prepareChoroplethData(
        categorical: any,
        choroplethOptions: ChoroplethOptions,
        AdminPCodeNameIDCategory: any,
        colorMeasure: any,
        pCodes: string[],
        dataService: ChoroplethDataService
    ): ChoroplethDataSet {
        const colorValues: number[] = colorMeasure.values;
        const classBreaks = dataService.getClassBreaks(colorValues, choroplethOptions);
        const colorScale = dataService.getColorScale(classBreaks as any, choroplethOptions);
        const pcodeKey = choroplethOptions.locationPcodeNameId;
        const tooltips = dataService.extractTooltips(categorical);
        const dataPoints = pCodes.map((pcode, i) => {
            const selectionId = this.host.createSelectionIdBuilder()
                .withCategory(AdminPCodeNameIDCategory, i)
                .withMeasure(colorMeasure.source.queryName)
                .createSelectionId();
            return { pcode, value: colorValues[i], tooltip: tooltips[i], selectionId };
        });
    if (choroplethOptions.classificationMethod === ClassificationMethods.Unique && (classBreaks as any[]).length > 7) {
            this.messages.tooManyUniqueValues();
        }
        return { colorValues, classBreaks, colorScale, pcodeKey, dataPoints } as any;
    }

    private async fetchAndRenderChoroplethLayer(
        choroplethOptions: ChoroplethOptions,
        AdminPCodeNameIDCategory: any,
        colorMeasure: any,
        colorValues: number[],
        classBreaks: any,
        colorScale: any,
        pcodeKey: string,
        dataPoints: any[],
        dataService: ChoroplethDataService,
        mapToolsOptions: MapToolsOptions
    ): Promise<void> {
    let serviceUrl: string;
    let cacheKey: string;

    if (choroplethOptions.boundaryDataSource === "geoboundaries") {
            const validation = GeoBoundariesService.validateOptions(choroplethOptions);
            if (!validation.isValid) {
                this.host.displayWarningIcon("GeoBoundaries Configuration Error", `maplumiWarning: ${validation.message}`);
                return;
            }
            try {
<<<<<<< HEAD
                // Special case: efficiently support multiple countries by using a consolidated world dataset at ADM0
                if (GeoBoundariesService.isAllCountriesRequest(choroplethOptions)) {
                    serviceUrl = GeoBoundariesService.getAllCountriesUrl();
                    const boundaryFieldName = GeoBoundariesService.getBoundaryFieldName(choroplethOptions);
                    pcodeKey = boundaryFieldName;
                    cacheKey = `geoboundaries_${choroplethOptions.geoBoundariesReleaseType}_ALL_ADM0`;
                    console.log("Loading All Countries ADM0 boundaries (consolidated dataset)");
                } else {
                    const metadata = await GeoBoundariesService.fetchMetadata(choroplethOptions);
                    if (!metadata || !metadata.data) {
                        this.host.displayWarningIcon("GeoBoundaries API Error", "maplumiWarning: Failed to fetch boundary metadata from GeoBoundaries API. Please check your settings.");
                        return;
                    }
                    serviceUrl = GeoBoundariesService.getDownloadUrl(metadata.data, true);
                    const boundaryFieldName = GeoBoundariesService.getBoundaryFieldName(choroplethOptions);
                    pcodeKey = boundaryFieldName;
                    cacheKey = `geoboundaries_${choroplethOptions.geoBoundariesReleaseType}_${choroplethOptions.geoBoundariesCountry}_${choroplethOptions.geoBoundariesAdminLevel}`;
                    console.log(`Loading ${GeoBoundariesService.getDataDescription(metadata.data)}`);
=======
                // Prefetch/update countries just-in-time before choropleth render
                try {
                    await GeoBoundariesService.getCountries(choroplethOptions.geoBoundariesReleaseType);
                } catch { /* ignore */ }
                const hasDownload = (md: any) => !!(md && (md.tjDownloadURL || md.gjDownloadURL));
                let usedRelease = choroplethOptions.geoBoundariesReleaseType;
                const boundaryFieldName = GeoBoundariesService.getBoundaryFieldName(choroplethOptions);
                pcodeKey = boundaryFieldName;

                // Single-country ADM1–ADM5 path
                let { data: metadata } = await GeoBoundariesService.fetchMetadata(choroplethOptions);

                // Fallback to gbOpen if selected release has no data
                if (!hasDownload(metadata) && usedRelease !== "gbOpen") {
                    const fallbackOpts = { ...choroplethOptions, geoBoundariesReleaseType: "gbOpen" as any };
                    const fallback = await GeoBoundariesService.fetchMetadata(fallbackOpts);
                    if (hasDownload(fallback.data)) {
                        metadata = fallback.data as any;
                        usedRelease = "gbOpen" as any;
                        this.host.displayWarningIcon(
                            "GeoBoundaries Fallback",
                            "maplumiWarning: No data found for the selected release type; falling back to gbOpen."
                        );
                    }
>>>>>>> d9779ba8
                }

                if (!hasDownload(metadata)) {
                    const msg = `No GeoBoundaries data found for ${choroplethOptions.geoBoundariesCountry} at ${choroplethOptions.geoBoundariesAdminLevel}. Supported levels are ADM1–ADM3. Try another level or release type.`;
                    this.host.displayWarningIcon("GeoBoundaries: No data for selected level", `maplumiWarning: ${msg}`);
                    return;
                }
                {
                    const urls = GeoBoundariesService.getPreferredDownloadUrls(metadata as any);
                    serviceUrl = urls[0] || "";
                }
                cacheKey = `geoboundaries_${usedRelease}_${choroplethOptions.geoBoundariesCountry}_${choroplethOptions.geoBoundariesAdminLevel}`;
                console.log(`Loading ${GeoBoundariesService.getDataDescription(metadata as any)}`);
            } catch (error) {
                this.host.displayWarningIcon("GeoBoundaries API Error", "maplumiWarning: Error connecting to GeoBoundaries API. Please check your network connection.");
                return;
            }
        } else if (choroplethOptions.boundaryDataSource === "opendatasoft") {
            // ODS provides a world ADM0 dataset; we always fetch full dataset then filter by pCodes
            try {
                // Cache the full dataset once; filtering happens later in processGeoData
                cacheKey = `ods_world_adm0`;
                const data = await this.cacheService.getOrFetch<any>(cacheKey as any, async () => {
                    const gj = await OpenDataSoftService.fetchWorldAdm0();
                    // basic validation
                    if (!(await requestHelpers.isValidJsonResponse(gj))) return null;
                    return gj;
                });
                if (!data) {
                    this.host.displayWarningIcon("OpenDataSoft Error", "maplumiWarning: Failed to fetch ODS world administrative boundaries.");
                    return;
                }
                serviceUrl = ""; // not used; we already have data in cache
            } catch (e) {
                this.host.displayWarningIcon("OpenDataSoft Error", "maplumiWarning: Error connecting to OpenDataSoft API.");
                return;
            }
    } else if (choroplethOptions.boundaryDataSource === "maplumi") {
            // Maplumi provides a self-hosted CGAZ ADM0 world dataset; fetch once and filter by pCodes
            try {
                cacheKey = `maplumi_world_cgaz_adm0`;
                const data = await this.cacheService.getOrFetch<any>(cacheKey as any, async () => {
                    const gj = await MaplumiService.fetchWorldAdm0();
                    if (!(await requestHelpers.isValidJsonResponse(gj))) return null;
                    return gj;
                });
                if (!data) {
                    this.host.displayWarningIcon("Maplumi Error", "maplumiWarning: Failed to fetch Maplumi world ADM0 boundaries.");
                    return;
                }
                serviceUrl = "";
            } catch (e) {
                this.host.displayWarningIcon("Maplumi Error", "maplumiWarning: Error connecting to Maplumi boundary service.");
                return;
            }
        } else if (choroplethOptions.boundaryDataSource === "worldatlas") {
            try {
                cacheKey = `worldatlas_countries_110m`;
                const data = await this.cacheService.getOrFetch<any>(cacheKey as any, async () => {
                    const scale = (choroplethOptions.worldAtlasScale || "110m").toLowerCase();
                    const url = scale === "10m"
                        ? VisualConfig.WORLDATLAS.COUNTRIES_10M_URL
                        : scale === "50m"
                            ? VisualConfig.WORLDATLAS.COUNTRIES_50M_URL
                            : VisualConfig.WORLDATLAS.COUNTRIES_110M_URL;
                    const response = await requestHelpers.fetchWithTimeout(url, VisualConfig.NETWORK.FETCH_TIMEOUT_MS);
                    if (!response.ok) return null;
                    const json = await response.json();
                    if (!(await requestHelpers.isValidJsonResponse(json))) return null;
                    return json;
                });
                if (!data) {
                    this.host.displayWarningIcon("World Atlas Error", "maplumiWarning: Failed to fetch World Atlas ADM0 boundaries.");
                    return;
                }
                serviceUrl = "";
            } catch (e) {
                this.host.displayWarningIcon("World Atlas Error", "maplumiWarning: Error fetching World Atlas data.");
                return;
            }
        } else {
            serviceUrl = choroplethOptions.topoJSON_geoJSON_FileUrl as any;
            // Cache by resource URL (not by location field) so different URLs don't collide
            cacheKey = `custom_${encodeURIComponent(serviceUrl || '')}`;
        }

        if (this.abortController) this.abortController.abort();
        this.abortController = new AbortController();

        try {
            let result: any;
            if (choroplethOptions.boundaryDataSource === "opendatasoft") {
                // Read the ODS dataset from cache
                result = this.cacheService.get<any>(cacheKey as any);
            } else {
                result = await this.cacheService.getOrFetch(cacheKey, async () => {
                    // When serviceUrl is set from candidates, try a small sequence of candidates instead of just one
                    const candidates = [serviceUrl];
                    // If we set serviceUrl from metadata candidates previously, it may be the best one already.
                    // Still attempt basic retry on derived simplified variants if possible.
                    try {
                        const u = new URL(serviceUrl);
                        const file = u.pathname.toLowerCase();
                        const all: string[] = [];
                        if (file.endsWith(".topojson")) {
                            all.push(serviceUrl);
                            all.push(GeoBoundariesService.withSimplifiedFilename(serviceUrl, "topojson"));
                            all.push(GeoBoundariesService.withSimplifiedFilename(serviceUrl, "geojson"));
                        } else if (file.endsWith(".geojson")) {
                            all.push(GeoBoundariesService.withSimplifiedFilename(serviceUrl, "geojson"));
                            all.push(serviceUrl);
                        }
                        // Normalize github.com to media host as well
                        const normed = all.map(a => GeoBoundariesService.normalizeGithubRaw(a) || a);
                        for (const x of normed) if (!candidates.includes(x)) candidates.push(x);
                    } catch { /* ignore */ }

                    for (const url of candidates) {
                        if (!requestHelpers.isValidURL(url)) { continue; }
                        if (!requestHelpers.enforceHttps(url)) { continue; }
                        let response: Response;
                        try {
                            response = await requestHelpers.fetchWithTimeout(url, VisualConfig.NETWORK.FETCH_TIMEOUT_MS);
                        } catch {
                            continue;
                        }
                        if (!response.ok) { continue; }
                        try {
                            const json = await response.json();
                            if (!(await requestHelpers.isValidJsonResponse(json))) { continue; }
                            return json;
                        } catch { continue; }
                    }
                    this.messages.geoTopoFetchNetworkError();
                    return null;
                }, /* options ignored by CacheService */ undefined as any);
            }

            if (!result || !choroplethOptions.layerControl) return;
            const data = result as any;

            let processedGeoData;
            try {
                const objectNameOverride = choroplethOptions.boundaryDataSource === "worldatlas"
                    ? (VisualConfig.WORLDATLAS.DEFAULT_OBJECT)
                    : choroplethOptions.topojsonObjectName;
                processedGeoData = dataService.processGeoData(
                    data,
                    pcodeKey,
                    AdminPCodeNameIDCategory.values,
                    objectNameOverride
                );
            } catch (e: any) {
                this.host.displayWarningIcon(
                    "Invalid Geo/TopoJSON Data",
                    "maplumiWarning: The boundary data isn't valid GeoJSON (FeatureCollection with features). " +
                    "Please verify the URL, selected object name, and file format."
                );
                return;
            }

<<<<<<< HEAD
            const layerOptions: ChoroplethLayerOptions = this.choroplethOptsBuilder.build({
=======
            // For World Atlas, ensure the selected join key exists; if not, fallback to 'id'
            if (choroplethOptions.boundaryDataSource === "worldatlas") {
                const hasKey = (processedGeoData?.features || []).some((f: any) => {
                    const v = f?.properties ? f.properties[pcodeKey] : undefined;
                    return v !== undefined && v !== null && String(v).trim() !== "";
                });
                if (!hasKey && pcodeKey !== "id") {
                    const altKey = "id";
                    const altHas = (processedGeoData?.features || []).some((f: any) => {
                        const v = f?.properties ? f.properties[altKey] : undefined;
                        return v !== undefined && v !== null && String(v).trim() !== "";
                    });
                    if (altHas) {
                        pcodeKey = altKey;
                        this.host.displayWarningIcon(
                            "World Atlas join key adjusted",
                            `maplumiWarning: Selected Boundary ID Field '${choroplethOptions.sourceFieldID}' was not found on features; switched to 'id' (ISO numeric).`
                        );
                    } else {
                        this.host.displayWarningIcon(
                            "World Atlas data mismatch",
                            "maplumiWarning: No suitable join field ('name' or 'id') found in World Atlas data."
                        );
                    }
                }
            }

            // If no features matched, try to auto-detect a better join key for GeoBoundaries
            const normalize = (v: any): string => {
                if (v === null || v === undefined) return "";
                if (typeof v === "number") return String(v);
                return String(v).trim().toUpperCase();
            };
            const validSet = new Set((AdminPCodeNameIDCategory.values || []).map(normalize));
            const matchedCount = (processedGeoData?.features || []).reduce((acc: number, f: any) => {
                const key = f?.properties ? f.properties[pcodeKey] : undefined;
                return acc + (validSet.has(normalize(key)) ? 1 : 0);
            }, 0);

            if (
                matchedCount === 0 &&
                choroplethOptions.boundaryDataSource === "geoboundaries"
            ) {
                const candidateKeys = ["shapeID", "shapeISO", "shapeGroup", "shapeName"]; // preference order
                for (const candidate of candidateKeys) {
                    if (candidate === pcodeKey) continue;
                    try {
                        const alt = dataService.processGeoData(
                            data,
                            candidate,
                            AdminPCodeNameIDCategory.values,
                            choroplethOptions.topojsonObjectName
                        );
                        const altMatched = (alt?.features || []).reduce((acc: number, f: any) => {
                            const key = f?.properties ? f.properties[candidate] : undefined;
                            return acc + (validSet.has(normalize(key)) ? 1 : 0);
                        }, 0);
                        if (altMatched > 0) {
                            processedGeoData = alt;
                            pcodeKey = candidate; // use detected key for layer render
                            this.host.displayWarningIcon(
                                "GeoBoundaries join key adjusted",
                                `maplumiWarning: No features matched using '${choroplethOptions.sourceFieldID}'. ` +
                                `Automatically tried '${candidate}' and found matches. ` +
                                `Consider switching Boundary ID Field to '${candidate}'.`
                            );
                            break;
                        }
                    } catch {
                        // ignore and try next candidate
                    }
                }
            }

            const layerOptions = this.choroplethOptsBuilder.build({
>>>>>>> d9779ba8
                geojson: processedGeoData,
                strokeColor: choroplethOptions.strokeColor,
                strokeWidth: choroplethOptions.strokeWidth,
                fillOpacity: choroplethOptions.layerOpacity,
                colorScale: (value: any) => dataService.getColorFromClassBreaks(value, classBreaks, colorScale, choroplethOptions.classificationMethod),
                dataKey: pcodeKey,
                categoryValues: AdminPCodeNameIDCategory.values,
                measureValues: colorMeasure.values,
                dataPoints,
                simplificationStrength: choroplethOptions.simplificationStrength,
                greyOutUnmatchedBoundaries: !!choroplethOptions.greyOutUnmatchedBoundaries,
                greyOutUnmatchedBoundariesColor: choroplethOptions.greyOutUnmatchedBoundariesColor,
                greyOutUnmatchedBoundariesOpacity: choroplethOptions.greyOutUnmatchedBoundariesOpacity,
            });

            this.renderChoroplethLayerOnMap(layerOptions, mapToolsOptions);
        } catch (error) { this.messages.choroplethFetchError(); }
    }

    private renderChoroplethLayerOnMap(
        layerOptions: ChoroplethLayerOptions,
        mapToolsOptions: MapToolsOptions
    ): void {
        if (this.choroplethLayer) {
            try { (this.choroplethLayer as any).dispose?.(); } catch {}
            this.map.removeLayer(this.choroplethLayer);
        }
        this.choroplethLayer = mapToolsOptions.renderEngine === 'canvas'
            ? new ChoroplethCanvasLayer(layerOptions)
            : new ChoroplethLayer(layerOptions);
        this.map.addLayer(this.choroplethLayer);
        if (mapToolsOptions.lockMapExtent === false) {
            const anyLayer: any = this.choroplethLayer as any;
            const extent = anyLayer?.getFeaturesExtent?.();
            if (extent) this.map.getView().fit(extent, VisualConfig.MAP.FIT_OPTIONS);
        }
    }
}<|MERGE_RESOLUTION|>--- conflicted
+++ resolved
@@ -18,15 +18,9 @@
 import { CacheService } from "../services/CacheService";
 import { BaseOrchestrator } from "./BaseOrchestrator";
 import { ChoroplethLayerOptionsBuilder } from "../services/LayerOptionBuilders";
-<<<<<<< HEAD
 import { filterValidPCodes, parseChoroplethCategorical, validateChoroplethInput } from "../data/choropleth";
 import { MessageService } from "../services/MessageService";
 import { ChoroplethCanvasLayer } from "../layers/canvas/choroplethCanvasLayer";
-=======
-import { validateChoroplethInput, parseChoroplethCategorical, filterValidPCodes } from "../data/choropleth";
-import { OpenDataSoftService } from "../services/OpenDataSoftService";
-import { MaplumiService } from "../services/MaplumiService";
->>>>>>> d9779ba8
 
 export class ChoroplethOrchestrator extends BaseOrchestrator {
     private cacheService: CacheService;
@@ -48,10 +42,7 @@
     }) {
         super(args);
         this.cacheService = args.cacheService;
-<<<<<<< HEAD
         this.messages = new MessageService(this.host);
-=======
->>>>>>> d9779ba8
         this.choroplethOptsBuilder = new ChoroplethLayerOptionsBuilder({
             svg: this.svg,
             svgContainer: this.svgContainer,
@@ -167,17 +158,16 @@
         dataService: ChoroplethDataService,
         mapToolsOptions: MapToolsOptions
     ): Promise<void> {
-    let serviceUrl: string;
-    let cacheKey: string;
-
-    if (choroplethOptions.boundaryDataSource === "geoboundaries") {
+        let serviceUrl: string;
+        let cacheKey: string;
+
+        if (choroplethOptions.boundaryDataSource === "geoboundaries") {
             const validation = GeoBoundariesService.validateOptions(choroplethOptions);
             if (!validation.isValid) {
                 this.host.displayWarningIcon("GeoBoundaries Configuration Error", `maplumiWarning: ${validation.message}`);
                 return;
             }
             try {
-<<<<<<< HEAD
                 // Special case: efficiently support multiple countries by using a consolidated world dataset at ADM0
                 if (GeoBoundariesService.isAllCountriesRequest(choroplethOptions)) {
                     serviceUrl = GeoBoundariesService.getAllCountriesUrl();
@@ -196,110 +186,9 @@
                     pcodeKey = boundaryFieldName;
                     cacheKey = `geoboundaries_${choroplethOptions.geoBoundariesReleaseType}_${choroplethOptions.geoBoundariesCountry}_${choroplethOptions.geoBoundariesAdminLevel}`;
                     console.log(`Loading ${GeoBoundariesService.getDataDescription(metadata.data)}`);
-=======
-                // Prefetch/update countries just-in-time before choropleth render
-                try {
-                    await GeoBoundariesService.getCountries(choroplethOptions.geoBoundariesReleaseType);
-                } catch { /* ignore */ }
-                const hasDownload = (md: any) => !!(md && (md.tjDownloadURL || md.gjDownloadURL));
-                let usedRelease = choroplethOptions.geoBoundariesReleaseType;
-                const boundaryFieldName = GeoBoundariesService.getBoundaryFieldName(choroplethOptions);
-                pcodeKey = boundaryFieldName;
-
-                // Single-country ADM1–ADM5 path
-                let { data: metadata } = await GeoBoundariesService.fetchMetadata(choroplethOptions);
-
-                // Fallback to gbOpen if selected release has no data
-                if (!hasDownload(metadata) && usedRelease !== "gbOpen") {
-                    const fallbackOpts = { ...choroplethOptions, geoBoundariesReleaseType: "gbOpen" as any };
-                    const fallback = await GeoBoundariesService.fetchMetadata(fallbackOpts);
-                    if (hasDownload(fallback.data)) {
-                        metadata = fallback.data as any;
-                        usedRelease = "gbOpen" as any;
-                        this.host.displayWarningIcon(
-                            "GeoBoundaries Fallback",
-                            "maplumiWarning: No data found for the selected release type; falling back to gbOpen."
-                        );
-                    }
->>>>>>> d9779ba8
                 }
-
-                if (!hasDownload(metadata)) {
-                    const msg = `No GeoBoundaries data found for ${choroplethOptions.geoBoundariesCountry} at ${choroplethOptions.geoBoundariesAdminLevel}. Supported levels are ADM1–ADM3. Try another level or release type.`;
-                    this.host.displayWarningIcon("GeoBoundaries: No data for selected level", `maplumiWarning: ${msg}`);
-                    return;
-                }
-                {
-                    const urls = GeoBoundariesService.getPreferredDownloadUrls(metadata as any);
-                    serviceUrl = urls[0] || "";
-                }
-                cacheKey = `geoboundaries_${usedRelease}_${choroplethOptions.geoBoundariesCountry}_${choroplethOptions.geoBoundariesAdminLevel}`;
-                console.log(`Loading ${GeoBoundariesService.getDataDescription(metadata as any)}`);
             } catch (error) {
                 this.host.displayWarningIcon("GeoBoundaries API Error", "maplumiWarning: Error connecting to GeoBoundaries API. Please check your network connection.");
-                return;
-            }
-        } else if (choroplethOptions.boundaryDataSource === "opendatasoft") {
-            // ODS provides a world ADM0 dataset; we always fetch full dataset then filter by pCodes
-            try {
-                // Cache the full dataset once; filtering happens later in processGeoData
-                cacheKey = `ods_world_adm0`;
-                const data = await this.cacheService.getOrFetch<any>(cacheKey as any, async () => {
-                    const gj = await OpenDataSoftService.fetchWorldAdm0();
-                    // basic validation
-                    if (!(await requestHelpers.isValidJsonResponse(gj))) return null;
-                    return gj;
-                });
-                if (!data) {
-                    this.host.displayWarningIcon("OpenDataSoft Error", "maplumiWarning: Failed to fetch ODS world administrative boundaries.");
-                    return;
-                }
-                serviceUrl = ""; // not used; we already have data in cache
-            } catch (e) {
-                this.host.displayWarningIcon("OpenDataSoft Error", "maplumiWarning: Error connecting to OpenDataSoft API.");
-                return;
-            }
-    } else if (choroplethOptions.boundaryDataSource === "maplumi") {
-            // Maplumi provides a self-hosted CGAZ ADM0 world dataset; fetch once and filter by pCodes
-            try {
-                cacheKey = `maplumi_world_cgaz_adm0`;
-                const data = await this.cacheService.getOrFetch<any>(cacheKey as any, async () => {
-                    const gj = await MaplumiService.fetchWorldAdm0();
-                    if (!(await requestHelpers.isValidJsonResponse(gj))) return null;
-                    return gj;
-                });
-                if (!data) {
-                    this.host.displayWarningIcon("Maplumi Error", "maplumiWarning: Failed to fetch Maplumi world ADM0 boundaries.");
-                    return;
-                }
-                serviceUrl = "";
-            } catch (e) {
-                this.host.displayWarningIcon("Maplumi Error", "maplumiWarning: Error connecting to Maplumi boundary service.");
-                return;
-            }
-        } else if (choroplethOptions.boundaryDataSource === "worldatlas") {
-            try {
-                cacheKey = `worldatlas_countries_110m`;
-                const data = await this.cacheService.getOrFetch<any>(cacheKey as any, async () => {
-                    const scale = (choroplethOptions.worldAtlasScale || "110m").toLowerCase();
-                    const url = scale === "10m"
-                        ? VisualConfig.WORLDATLAS.COUNTRIES_10M_URL
-                        : scale === "50m"
-                            ? VisualConfig.WORLDATLAS.COUNTRIES_50M_URL
-                            : VisualConfig.WORLDATLAS.COUNTRIES_110M_URL;
-                    const response = await requestHelpers.fetchWithTimeout(url, VisualConfig.NETWORK.FETCH_TIMEOUT_MS);
-                    if (!response.ok) return null;
-                    const json = await response.json();
-                    if (!(await requestHelpers.isValidJsonResponse(json))) return null;
-                    return json;
-                });
-                if (!data) {
-                    this.host.displayWarningIcon("World Atlas Error", "maplumiWarning: Failed to fetch World Atlas ADM0 boundaries.");
-                    return;
-                }
-                serviceUrl = "";
-            } catch (e) {
-                this.host.displayWarningIcon("World Atlas Error", "maplumiWarning: Error fetching World Atlas data.");
                 return;
             }
         } else {
@@ -312,67 +201,32 @@
         this.abortController = new AbortController();
 
         try {
-            let result: any;
-            if (choroplethOptions.boundaryDataSource === "opendatasoft") {
-                // Read the ODS dataset from cache
-                result = this.cacheService.get<any>(cacheKey as any);
-            } else {
-                result = await this.cacheService.getOrFetch(cacheKey, async () => {
-                    // When serviceUrl is set from candidates, try a small sequence of candidates instead of just one
-                    const candidates = [serviceUrl];
-                    // If we set serviceUrl from metadata candidates previously, it may be the best one already.
-                    // Still attempt basic retry on derived simplified variants if possible.
-                    try {
-                        const u = new URL(serviceUrl);
-                        const file = u.pathname.toLowerCase();
-                        const all: string[] = [];
-                        if (file.endsWith(".topojson")) {
-                            all.push(serviceUrl);
-                            all.push(GeoBoundariesService.withSimplifiedFilename(serviceUrl, "topojson"));
-                            all.push(GeoBoundariesService.withSimplifiedFilename(serviceUrl, "geojson"));
-                        } else if (file.endsWith(".geojson")) {
-                            all.push(GeoBoundariesService.withSimplifiedFilename(serviceUrl, "geojson"));
-                            all.push(serviceUrl);
-                        }
-                        // Normalize github.com to media host as well
-                        const normed = all.map(a => GeoBoundariesService.normalizeGithubRaw(a) || a);
-                        for (const x of normed) if (!candidates.includes(x)) candidates.push(x);
-                    } catch { /* ignore */ }
-
-                    for (const url of candidates) {
-                        if (!requestHelpers.isValidURL(url)) { continue; }
-                        if (!requestHelpers.enforceHttps(url)) { continue; }
-                        let response: Response;
-                        try {
-                            response = await requestHelpers.fetchWithTimeout(url, VisualConfig.NETWORK.FETCH_TIMEOUT_MS);
-                        } catch {
-                            continue;
-                        }
-                        if (!response.ok) { continue; }
-                        try {
-                            const json = await response.json();
-                            if (!(await requestHelpers.isValidJsonResponse(json))) { continue; }
-                            return json;
-                        } catch { continue; }
-                    }
-                    this.messages.geoTopoFetchNetworkError();
-                    return null;
-                }, /* options ignored by CacheService */ undefined as any);
-            }
-
-            if (!result || !choroplethOptions.layerControl) return;
-            const data = result as any;
+            const data = await this.cacheService.getOrFetch(cacheKey, async () => {
+                if (!requestHelpers.isValidURL(serviceUrl)) { this.messages.invalidGeoTopoUrl(); return null; }
+                if (!requestHelpers.enforceHttps(serviceUrl)) { this.messages.geoTopoFetchNetworkError(); return null; }
+                let response: Response;
+                try {
+                    response = await requestHelpers.fetchWithTimeout(serviceUrl, VisualConfig.NETWORK.FETCH_TIMEOUT_MS);
+                } catch (e) {
+                    this.messages.geoTopoFetchNetworkError(); return null;
+                }
+                if (!response.ok) {
+                    this.messages.geoTopoFetchStatusError(response.status); return null;
+                }
+                const json = await response.json();
+                if (!(await requestHelpers.isValidJsonResponse(json))) { this.messages.invalidGeoTopoData(); return null; }
+                return { data: json, response };
+            }, { respectCacheHeaders: true });
+
+            if (!data || !choroplethOptions.layerControl) return;
 
             let processedGeoData;
             try {
-                const objectNameOverride = choroplethOptions.boundaryDataSource === "worldatlas"
-                    ? (VisualConfig.WORLDATLAS.DEFAULT_OBJECT)
-                    : choroplethOptions.topojsonObjectName;
                 processedGeoData = dataService.processGeoData(
                     data,
                     pcodeKey,
                     AdminPCodeNameIDCategory.values,
-                    objectNameOverride
+                    choroplethOptions.topojsonObjectName
                 );
             } catch (e: any) {
                 this.host.displayWarningIcon(
@@ -383,85 +237,7 @@
                 return;
             }
 
-<<<<<<< HEAD
             const layerOptions: ChoroplethLayerOptions = this.choroplethOptsBuilder.build({
-=======
-            // For World Atlas, ensure the selected join key exists; if not, fallback to 'id'
-            if (choroplethOptions.boundaryDataSource === "worldatlas") {
-                const hasKey = (processedGeoData?.features || []).some((f: any) => {
-                    const v = f?.properties ? f.properties[pcodeKey] : undefined;
-                    return v !== undefined && v !== null && String(v).trim() !== "";
-                });
-                if (!hasKey && pcodeKey !== "id") {
-                    const altKey = "id";
-                    const altHas = (processedGeoData?.features || []).some((f: any) => {
-                        const v = f?.properties ? f.properties[altKey] : undefined;
-                        return v !== undefined && v !== null && String(v).trim() !== "";
-                    });
-                    if (altHas) {
-                        pcodeKey = altKey;
-                        this.host.displayWarningIcon(
-                            "World Atlas join key adjusted",
-                            `maplumiWarning: Selected Boundary ID Field '${choroplethOptions.sourceFieldID}' was not found on features; switched to 'id' (ISO numeric).`
-                        );
-                    } else {
-                        this.host.displayWarningIcon(
-                            "World Atlas data mismatch",
-                            "maplumiWarning: No suitable join field ('name' or 'id') found in World Atlas data."
-                        );
-                    }
-                }
-            }
-
-            // If no features matched, try to auto-detect a better join key for GeoBoundaries
-            const normalize = (v: any): string => {
-                if (v === null || v === undefined) return "";
-                if (typeof v === "number") return String(v);
-                return String(v).trim().toUpperCase();
-            };
-            const validSet = new Set((AdminPCodeNameIDCategory.values || []).map(normalize));
-            const matchedCount = (processedGeoData?.features || []).reduce((acc: number, f: any) => {
-                const key = f?.properties ? f.properties[pcodeKey] : undefined;
-                return acc + (validSet.has(normalize(key)) ? 1 : 0);
-            }, 0);
-
-            if (
-                matchedCount === 0 &&
-                choroplethOptions.boundaryDataSource === "geoboundaries"
-            ) {
-                const candidateKeys = ["shapeID", "shapeISO", "shapeGroup", "shapeName"]; // preference order
-                for (const candidate of candidateKeys) {
-                    if (candidate === pcodeKey) continue;
-                    try {
-                        const alt = dataService.processGeoData(
-                            data,
-                            candidate,
-                            AdminPCodeNameIDCategory.values,
-                            choroplethOptions.topojsonObjectName
-                        );
-                        const altMatched = (alt?.features || []).reduce((acc: number, f: any) => {
-                            const key = f?.properties ? f.properties[candidate] : undefined;
-                            return acc + (validSet.has(normalize(key)) ? 1 : 0);
-                        }, 0);
-                        if (altMatched > 0) {
-                            processedGeoData = alt;
-                            pcodeKey = candidate; // use detected key for layer render
-                            this.host.displayWarningIcon(
-                                "GeoBoundaries join key adjusted",
-                                `maplumiWarning: No features matched using '${choroplethOptions.sourceFieldID}'. ` +
-                                `Automatically tried '${candidate}' and found matches. ` +
-                                `Consider switching Boundary ID Field to '${candidate}'.`
-                            );
-                            break;
-                        }
-                    } catch {
-                        // ignore and try next candidate
-                    }
-                }
-            }
-
-            const layerOptions = this.choroplethOptsBuilder.build({
->>>>>>> d9779ba8
                 geojson: processedGeoData,
                 strokeColor: choroplethOptions.strokeColor,
                 strokeWidth: choroplethOptions.strokeWidth,
@@ -472,9 +248,6 @@
                 measureValues: colorMeasure.values,
                 dataPoints,
                 simplificationStrength: choroplethOptions.simplificationStrength,
-                greyOutUnmatchedBoundaries: !!choroplethOptions.greyOutUnmatchedBoundaries,
-                greyOutUnmatchedBoundariesColor: choroplethOptions.greyOutUnmatchedBoundariesColor,
-                greyOutUnmatchedBoundariesOpacity: choroplethOptions.greyOutUnmatchedBoundariesOpacity,
             });
 
             this.renderChoroplethLayerOnMap(layerOptions, mapToolsOptions);
