--- conflicted
+++ resolved
@@ -64,46 +64,6 @@
      */
     public static async fetchMetadata(options: ChoroplethOptions): Promise<{ data: GeoBoundariesMetadata | null; response: Response | null }> {
         try {
-<<<<<<< HEAD
-=======
-            // Special handling for "ALL" countries - return a mock metadata object pointing to custom URL
-            if (options.geoBoundariesCountry === "ALL") {
-                return { data: {
-                    boundaryID: "ALL-COUNTRIES",
-                    boundaryName: "All Countries",
-                    boundaryISO: "ALL",
-                    boundaryYearRepresented: "2024",
-                    boundaryType: "ADM0",
-                    boundaryCanonical: "All Countries Boundaries",
-                    boundarySource: "Custom GeoBoundaries Collection",
-                    boundaryLicense: "Various",
-                    licenseDetail: "See individual country licenses",
-                    licenseSource: "geoBoundaries.org",
-                    sourceDataUpdateDate: new Date().toISOString(),
-                    buildDate: new Date().toISOString(),
-                    Continent: "Global",
-                    "UNSDG-region": "Global",
-                    "UNSDG-subregion": "Global",
-                    worldBankIncomeGroup: "All Income Groups",
-                    admUnitCount: "195+",
-                    meanVertices: "N/A",
-                    minVertices: "N/A",
-                    maxVertices: "N/A",
-                    meanPerimeterLengthKM: "N/A",
-                    minPerimeterLengthKM: "N/A",
-                    maxPerimeterLengthKM: "N/A",
-                    meanAreaSqKM: "N/A",
-                    minAreaSqKM: "N/A",
-                    maxAreaSqKM: "N/A",
-                    staticDownloadLink: VisualConfig.GEOBOUNDARIES.ALL_COUNTRIES_URL,
-                    gjDownloadURL: VisualConfig.GEOBOUNDARIES.ALL_COUNTRIES_URL,
-                    tjDownloadURL: VisualConfig.GEOBOUNDARIES.ALL_COUNTRIES_URL,
-                    imagePreview: "",
-                    simplifiedGeometryGeoJSON: VisualConfig.GEOBOUNDARIES.ALL_COUNTRIES_URL
-                } as GeoBoundariesMetadata, response: null };
-            }
-
->>>>>>> 35e9377b
             const apiUrl = this.buildApiUrl(options);
             const response = await fetch(apiUrl);
 
