--- conflicted
+++ resolved
@@ -895,13 +895,8 @@
         });
     }
 
-<<<<<<< HEAD
-    private applyMapExtentLocking() {
-
-=======
     /* private applyMapExtentLocking() {
     
->>>>>>> 2845843f
         // Detect lockMapExtent toggle ON
         if (this.mapToolsOptions.lockMapExtent && !this.previousLockMapExtent) {
             this.persistCurrentExtentAsLocked();
