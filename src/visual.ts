/*
 *  Power BI Visual CLI
 *
 *  Copyright (c) Microsoft Corporation
 *  All rights reserved.
 *  MIT License
 *
 *  Permission is hereby granted, free of charge, to any person obtaining a copy
 *  of this software and associated documentation files (the ""Software""), to deal
 *  in the Software without restriction, including without limitation the rights
 *  to use, copy, modify, merge, publish, distribute, sublicense, and/or sell
 *  copies of the Software, and to permit persons to whom the Software is
 *  furnished to do so, subject to the following conditions:
 *
 *  The above copyright notice and this permission notice shall be included in
 *  all copies or substantial portions of the Software.
 *
 *  THE SOFTWARE IS PROVIDED *AS IS*, WITHOUT WARRANTY OF ANY KIND, EXPRESS OR
 *  IMPLIED, INCLUDING BUT NOT LIMITED TO THE WARRANTIES OF MERCHANTABILITY,
 *  FITNESS FOR A PARTICULAR PURPOSE AND NONINFRINGEMENT. IN NO EVENT SHALL THE
 *  AUTHORS OR COPYRIGHT HOLDERS BE LIABLE FOR ANY CLAIM, DAMAGES OR OTHER
 *  LIABILITY, WHETHER IN AN ACTION OF CONTRACT, TORT OR OTHERWISE, ARISING FROM,
 *  OUT OF OR IN CONNECTION WITH THE SOFTWARE OR THE USE OR OTHER DEALINGS IN
 *  THE SOFTWARE.
 */
"use strict";

import powerbi from "powerbi-visuals-api";
import { FormattingSettingsService } from "powerbi-visuals-utils-formattingmodel";
import "./../style/visual.less";

import { createTooltipServiceWrapper, ITooltipServiceWrapper } from "powerbi-visuals-utils-tooltiputils";
import ISelectionManager = powerbi.extensibility.ISelectionManager;

import VisualConstructorOptions = powerbi.extensibility.visual.VisualConstructorOptions;
import VisualUpdateOptions = powerbi.extensibility.visual.VisualUpdateOptions;
import IVisual = powerbi.extensibility.visual.IVisual;
import IVisualHost = powerbi.extensibility.visual.IVisualHost;
import IVisualEventService = powerbi.extensibility.IVisualEventService;
import { MessageService } from "./services/MessageService";

import { MaplumiVisualFormattingSettingsModel } from "./settings"; import "ol/ol.css";
import Map from "ol/Map";
import { BasemapOptions, ChoroplethOptions, CircleOptions, MapToolsOptions } from "./types/index";
import type { CircleLayer } from "./layers/circleLayer";
import type { ChoroplethLayer } from "./layers/choroplethLayer";
import * as d3 from "d3";
import { LegendService } from "./services/LegendService";
import { MapService } from "./services/MapService";
import { ChoroplethDataService } from "./services/ChoroplethDataService";
import { ColorRampManager } from "./services/ColorRampManager";
import type { Extent } from "ol/extent";
<<<<<<< HEAD
import { VisualConfig } from "./config/VisualConfig";
=======
>>>>>>> 35e9377b
import { CacheService } from "./services/CacheService";
import { MapToolsOrchestrator } from "./orchestration/MapToolsOrchestrator";
import { View } from "ol";
import { ChoroplethOrchestrator } from "./orchestration/ChoroplethOrchestrator";
import { CircleOrchestrator } from "./orchestration/CircleOrchestrator";
import { OptionsService } from "./services/OptionsService";
import { ColorRampHelper } from "./services/ColorRampHelper";
import { DataRoleService } from "./services/DataRoleService";
import { DomIds, LegendPositions, VisualObjectNames, VisualObjectProps } from "./constants/strings";
export class MaplumiVisual implements IVisual {

    private host: IVisualHost;
    private formattingSettingsService: FormattingSettingsService;
    private visualFormattingSettingsModel: MaplumiVisualFormattingSettingsModel;
    private tooltipServiceWrapper: ITooltipServiceWrapper;
    private selectionManager: ISelectionManager;
    private container: HTMLElement;
    private svgContainer: HTMLElement;
    private legendContainer: HTMLElement;
    private colorRampManager: ColorRampManager;
    private legendService: LegendService;
    private mapService: MapService;
    private dataService: ChoroplethDataService;
    private svgOverlay: SVGSVGElement;
    private svg: d3.Selection<SVGElement, unknown, HTMLElement, any>;
    private map: Map;
    private view: View;
    private mapToolsOptions: MapToolsOptions;
    private circleLayer: CircleLayer;
    private choroplethLayer: ChoroplethLayer;
   
    private choroplethDisplayed: boolean = false;
    private cacheService: CacheService;
    
    // Auto-toggle removed: layers are user-driven via format pane toggles
    private events: IVisualEventService;
    
    private previousLockMapExtent: boolean | undefined;
    private mapToolsOrchestrator: MapToolsOrchestrator;
    private circleOrchestrator: CircleOrchestrator;
    private choroplethOrchestrator: ChoroplethOrchestrator;
    private messages: MessageService;

    constructor(options: VisualConstructorOptions) {

        this.host = options.host;
        this.events = options.host.eventService;
    this.messages = new MessageService(options.host);

        // Opt-in cache debug logging: enable via DevTools, localStorage, or URL query
        try {
            const already = (globalThis as any).__MAPLUMI_DEBUG_CACHE__ === true;
            const byLocalStorage = typeof localStorage !== 'undefined' && localStorage.getItem('maplumi:debugCache') === '1';
            const byQuery = typeof location !== 'undefined' && /(^|[?&])debugCache=1(&|$)/.test(location.search || '');
            if (!already && (byLocalStorage || byQuery)) {
                (globalThis as any).__MAPLUMI_DEBUG_CACHE__ = true;
                console.info('[Maplumi] Cache debug logging enabled');
            }
        } catch { /* ignore */ }

        this.formattingSettingsService = new FormattingSettingsService();
        this.visualFormattingSettingsModel = new MaplumiVisualFormattingSettingsModel();

        this.tooltipServiceWrapper = createTooltipServiceWrapper(this.host.tooltipService);
        this.selectionManager = this.host.createSelectionManager();

        this.container = options.element;

        //legend container
    this.legendContainer = document.createElement("div");
    this.legendContainer.setAttribute("id", DomIds.LegendContainer);
        this.legendContainer.style.position = "absolute";
        this.legendContainer.style.zIndex = "1000";
        this.legendContainer.style.display = "none"; // Hidden by default

        this.legendContainer.style.pointerEvents = 'none';

        this.container.appendChild(this.legendContainer);

        this.legendService = new LegendService(this.legendContainer);

        this.mapService = new MapService(this.container, this.mapToolsOptions?.showZoomControl !== false, this.host);
        this.map = this.mapService.getMap();
        this.view = this.mapService.getView();
        this.mapToolsOrchestrator = new MapToolsOrchestrator(this.map, this.mapService);

        // svg layer overlay
        this.svgOverlay = this.container.querySelector('svg');
        if (!this.svgOverlay) {
            this.svgOverlay = document.createElementNS('http://www.w3.org/2000/svg', 'svg');
            this.svgOverlay.id = DomIds.SvgOverlay
            this.svgOverlay.style.position = 'absolute';
            this.svgOverlay.style.top = '0';
            this.svgOverlay.style.left = '0';
            this.svgOverlay.style.width = '100%';
            this.svgOverlay.style.height = '100%';
            this.svgOverlay.style.pointerEvents = 'none'; // Let the map handle pointer events by default
        }

        this.svg = d3.select(this.svgOverlay);
        this.svgContainer = document.createElement('div'); // svg node container     
        // Ensure legend container is part of DOM
        if (!this.legendContainer.parentElement) {
            this.container.appendChild(this.legendContainer);
        }

        // Subscribe to selection changes
        this.selectionManager.registerOnSelectCallback(() => {

            const selectionIds = this.selectionManager.getSelectionIds();

            // Update both layers if they exist
            if (this.circleOrchestrator) {
                this.circleOrchestrator.setSelectedIds(selectionIds as any);
                this.circleLayer?.changed();
            }
            if (this.choroplethOrchestrator) {
                this.choroplethOrchestrator.setSelectedIds(selectionIds as any);
                this.choroplethLayer?.changed();
            }
        });

        this.cacheService = new CacheService();

        // Instantiate orchestrators after svg and services are ready
        this.circleOrchestrator = new CircleOrchestrator({
            svg: this.svg as unknown as d3.Selection<SVGElement, unknown, HTMLElement, any>,
            svgOverlay: this.svgOverlay,
            svgContainer: this.svgContainer,
            legendService: this.legendService,
            host: this.host,
            map: this.map,
            selectionManager: this.selectionManager,
            tooltipServiceWrapper: this.tooltipServiceWrapper,
        });
        this.choroplethOrchestrator = new ChoroplethOrchestrator({
            svg: this.svg as unknown as d3.Selection<SVGElement, unknown, HTMLElement, any>,
            svgOverlay: this.svgOverlay,
            svgContainer: this.svgContainer,
            legendService: this.legendService,
            host: this.host,
            map: this.map,
            selectionManager: this.selectionManager,
            tooltipServiceWrapper: this.tooltipServiceWrapper,
            cacheService: this.cacheService,
        });
    }

    public update(options: VisualUpdateOptions) {
        this.events.renderingStarted(options);
        const dataView = options.dataViews[0];

        this.map.setView(this.view); // default view

        // Update formatting settings
        this.visualFormattingSettingsModel = this.formattingSettingsService
            .populateFormattingSettingsModel(MaplumiVisualFormattingSettingsModel, options.dataViews[0]);

        // Get latest options early for lockMapExtent
    this.mapToolsOptions = OptionsService.getMapToolsOptions(this.visualFormattingSettingsModel);

        // Apply conditional display logic
        this.visualFormattingSettingsModel.BasemapVisualCardSettings.applyConditionalDisplayRules();
        this.visualFormattingSettingsModel.ChoroplethVisualCardSettings.choroplethDisplaySettingsGroup.applyConditionalDisplayRules();
        this.visualFormattingSettingsModel.ChoroplethVisualCardSettings.choroplethLocationBoundarySettingsGroup.applyConditionalDisplayRules();
        this.visualFormattingSettingsModel.mapControlsVisualCardSettings.mapToolsSettingsGroup.applyConditionalDisplayRules();
        this.visualFormattingSettingsModel.mapControlsVisualCardSettings.legendContainerSettingsGroup.applyConditionalDisplayRules();

        // Clean up previous layers and SVG elements
        this.svg.selectAll('*').remove();
        this.svgOverlay.style.display = 'none';

        // Get latest options
    const basemapOptions = OptionsService.getBasemapOptions(this.visualFormattingSettingsModel);
    const circleOptions = OptionsService.getCircleOptions(this.visualFormattingSettingsModel);
    const choroplethOptions = OptionsService.getChoroplethOptions(this.visualFormattingSettingsModel);
    this.mapToolsOptions = OptionsService.getMapToolsOptions(this.visualFormattingSettingsModel);

    // Auto-toggle removed: use user-driven settings directly
    // No computation or persistence of auto state
    circleOptions.layerControl = circleOptions.layerControl;
    choroplethOptions.layerControl = choroplethOptions.layerControl;


        // Dynamically toggle zoom control
        this.mapService.setZoomControlVisible(this.mapToolsOptions.showZoomControl);

        // Update legend container styles
        this.updateLegendContainer();

        // Create color ramp service and data service
    const selectedColorRamp = ColorRampHelper.selectColorRamp(
            choroplethOptions.colorRamp,
            choroplethOptions.customColorRamp,
            this.messages
        );

        // Initialize color ramp and data service
        this.colorRampManager = new ColorRampManager(selectedColorRamp);
        this.dataService = new ChoroplethDataService(this.colorRampManager, this.host);

        // If no data, clear everything and return
        if (!dataView || !dataView.categorical) {
            this.svg.selectAll('*').remove();
            this.legendContainer.style.display = "none";
            this.events.renderingFinished(options);
            return;
        }

    this.choroplethDisplayed = choroplethOptions.layerControl;
        this.mapService.updateBasemap(basemapOptions);

        // Render layers based on settings
        if (choroplethOptions.layerControl == true) {
            // Delegate to orchestrator
            this.choroplethOrchestrator.render(
                dataView.categorical,
                choroplethOptions,
                this.dataService,
                this.mapToolsOptions
            ).then(layer => { this.choroplethLayer = layer; });
        } else {

            const group = this.svg.select(`#${DomIds.ChoroplethGroup}`);

            group.selectAll("*").remove();  // Clear children

            if (this.choroplethLayer) {
                this.map.removeLayer(this.choroplethLayer);
                this.choroplethLayer = undefined; // Reset choropleth layer
            }

            this.legendService.hideLegend("choropleth");
        }

        if (circleOptions.layerControl == true) {
            // Delegate to orchestrator
            const layer = this.circleOrchestrator.render(
                dataView.categorical,
                circleOptions,
                this.dataService,
                this.mapToolsOptions,
                this.choroplethDisplayed
            );
            this.circleLayer = layer;
        } else {

            const group1 = this.svg.select(`#${DomIds.CirclesGroup1}`);
            const group2 = this.svg.select(`#${DomIds.CirclesGroup2}`);

            // Always clean up children
            group1.selectAll("*").remove();
            group2.selectAll("*").remove();

            if (this.circleLayer) {
                this.map.removeLayer(this.circleLayer);
                this.circleLayer = undefined; // Reset circle layer
            }

            this.legendService.hideLegend("circle");
        }

        // Update legend container visibility based on layers' legend settings
        const parentLegendVisible =
            (choroplethOptions.layerControl === true && choroplethOptions.showLegend === true) ||
            (circleOptions.layerControl === true && circleOptions.showLegend === true);
        this.legendContainer.style.display = parentLegendVisible ? "block" : "none";

        this.map.updateSize();

        // Handle map extent locking via orchestrator
        this.mapToolsOrchestrator.attach(this.mapToolsOptions, (extentStr, zoom) =>
            this.persistCurrentExtentAsLocked(extentStr, zoom)
        );

        this.previousLockMapExtent = this.mapToolsOptions.lockMapExtent;
        this.events.renderingFinished(options);
    }


    // (legacy circle/choropleth methods removed; rendering handled by orchestrators)

    private updateLegendContainer(): void {

        const opacity = this.mapToolsOptions.legendBackgroundOpacity;
        const rgbaColor = this.legendService.hexToRgba(this.mapToolsOptions.legendBackgroundColor, opacity);
        this.legendContainer.style.backgroundColor = rgbaColor;

        // Update legend container styles
        //this.legendContainer.style.background = this.mapToolsOptions.legendBackgroundColor;
        //this.legendContainer.style.opacity = this.mapToolsOptions.legendBackgroundOpacity.toString();
        this.legendContainer.style.border = `${this.mapToolsOptions.legendBorderWidth}px solid ${this.mapToolsOptions.legendBorderColor}`;
        this.legendContainer.style.borderRadius = `${this.mapToolsOptions.legendBorderRadius}px`;
        this.legendContainer.style.marginBottom = `${this.mapToolsOptions.legendBottomMargin}px`;
        this.legendContainer.style.marginTop = `${this.mapToolsOptions.legendTopMargin}px`;
        this.legendContainer.style.marginLeft = `${this.mapToolsOptions.legendLeftMargin}px`;
        this.legendContainer.style.marginRight = `${this.mapToolsOptions.legendRightMargin}px`;

        // Reset all positioning properties first
        this.legendContainer.style.top = 'auto';
        this.legendContainer.style.right = 'auto';
        this.legendContainer.style.bottom = 'auto';
        this.legendContainer.style.left = 'auto';
        this.legendContainer.style.transform = 'none'; // Reset any previous transforms

        // Set new position
        switch (this.mapToolsOptions.legendPosition) {
            case LegendPositions.TopRight:
                this.legendContainer.style.top = '10px';
                this.legendContainer.style.right = '10px';
                break;
            case LegendPositions.TopLeft:
                this.legendContainer.style.top = '10px';
                this.legendContainer.style.left = '10px';
                break;
            case LegendPositions.BottomRight:
                this.legendContainer.style.bottom = '10px';
                this.legendContainer.style.right = '10px';
                break;
            case LegendPositions.TopCenter:
                this.legendContainer.style.top = '10px';
                this.legendContainer.style.left = '50%';
                this.legendContainer.style.transform = 'translateX(-50%)';
                break;
            case LegendPositions.BottomCenter:
                this.legendContainer.style.bottom = '10px';
                this.legendContainer.style.left = '50%';
                this.legendContainer.style.transform = 'translateX(-50%)';
                break;
            default: // bottom-left (default)
                this.legendContainer.style.bottom = '10px';
                this.legendContainer.style.left = '10px';
                break;
        }
    }

<<<<<<< HEAD
    private getBasemapOptions(): BasemapOptions {
        const basemapSettings = this.visualFormattingSettingsModel.BasemapVisualCardSettings;
        return {
            selectedBasemap: basemapSettings.basemapSelectSettingsGroup.selectedBasemap.value.value.toString(),
            customMapAttribution: basemapSettings.basemapSelectSettingsGroup.customMapAttribution.value.toString(),
            mapboxCustomStyleUrl: basemapSettings.mapBoxSettingsGroup.mapboxCustomStyleUrl.value.toString(),
            mapboxStyle: basemapSettings.mapBoxSettingsGroup.mapboxStyle.value.value.toString(),
            mapboxAccessToken: basemapSettings.mapBoxSettingsGroup.mapboxAccessToken.value.toString(),
            declutterLabels: basemapSettings.mapBoxSettingsGroup.declutterLabels.value,
            maptilerApiKey: basemapSettings.maptilerSettingsGroup.maptilerApiKey.value.toString(),
            maptilerStyle: basemapSettings.maptilerSettingsGroup.maptilerStyle.value.value.toString()
        };
    }

    private getMapToolsOptions(): MapToolsOptions {
        const maptoolsSettings = this.visualFormattingSettingsModel.mapControlsVisualCardSettings;
        return {

            lockMapExtent: maptoolsSettings.mapToolsSettingsGroup.lockMapExtent.value,
            showZoomControl: maptoolsSettings.mapToolsSettingsGroup.showZoomControl.value,
            lockedMapExtent: maptoolsSettings.mapToolsSettingsGroup.lockedMapExtent.value,
            lockedMapZoom: maptoolsSettings.mapToolsSettingsGroup.lockedMapZoom.value,
            legendPosition: maptoolsSettings.legendContainerSettingsGroup.legendPosition.value.value.toString(),
            legendBorderWidth: maptoolsSettings.legendContainerSettingsGroup.legendBorderWidth.value,
            legendBorderColor: maptoolsSettings.legendContainerSettingsGroup.legendBorderColor.value.value,
            legendBackgroundColor: maptoolsSettings.legendContainerSettingsGroup.legendBackgroundColor.value.value,
            legendBackgroundOpacity: maptoolsSettings.legendContainerSettingsGroup.legendBackgroundOpacity.value / 100,
            legendBorderRadius: maptoolsSettings.legendContainerSettingsGroup.legendBorderRadius.value,
            legendBottomMargin: maptoolsSettings.legendContainerSettingsGroup.legendBottomMargin.value,
            legendTopMargin: maptoolsSettings.legendContainerSettingsGroup.legendTopMargin.value,
            legendLeftMargin: maptoolsSettings.legendContainerSettingsGroup.legendLeftMargin.value,
            legendRightMargin: maptoolsSettings.legendContainerSettingsGroup.legendRightMargin.value
        };
    }

    private getCircleOptions(): CircleOptions {
        const circleSettings = this.visualFormattingSettingsModel.ProportionalCirclesVisualCardSettings;
        return {
            layerControl: circleSettings.topLevelSlice.value,
            color1: circleSettings.proportalCirclesDisplaySettingsGroup.proportionalCircles1Color.value.value,
            color2: circleSettings.proportalCirclesDisplaySettingsGroup.proportionalCircles2Color.value.value,
            minRadius: circleSettings.proportalCirclesDisplaySettingsGroup.proportionalCirclesMinimumRadius.value,
            maxRadius: circleSettings.proportalCirclesDisplaySettingsGroup.proportionalCirclesMaximumRadius.value,
            strokeColor: circleSettings.proportalCirclesDisplaySettingsGroup.proportionalCirclesStrokeColor.value.value,
            strokeWidth: circleSettings.proportalCirclesDisplaySettingsGroup.proportionalCirclesStrokeWidth.value,
            layer1Opacity: circleSettings.proportalCirclesDisplaySettingsGroup.proportionalCircles1LayerOpacity.value / 100,
            layer2Opacity: circleSettings.proportalCirclesDisplaySettingsGroup.proportionalCircles2LayerOpacity.value / 100,
            showLegend: circleSettings.proportionalCircleLegendSettingsGroup.showLegend.value,
            legendTitle: circleSettings.proportionalCircleLegendSettingsGroup.legendTitle.value,
            legendTitleColor: circleSettings.proportionalCircleLegendSettingsGroup.legendTitleColor.value.value,
            legendItemStrokeColor: circleSettings.proportionalCircleLegendSettingsGroup.legendItemStrokeColor.value.value,
            legendItemStrokeWidth: circleSettings.proportionalCircleLegendSettingsGroup.legendItemStrokeWidth.value,
            leaderLineStrokeWidth: circleSettings.proportionalCircleLegendSettingsGroup.leaderLineStrokeWidth.value,
            leaderLineColor: circleSettings.proportionalCircleLegendSettingsGroup.leaderLineColor.value.value,
            labelTextColor: circleSettings.proportionalCircleLegendSettingsGroup.labelTextColor.value.value,
            roundOffLegendValues: circleSettings.proportionalCircleLegendSettingsGroup.roundOffLegendValues.value,
            hideMinIfBelowThreshold: circleSettings.proportionalCircleLegendSettingsGroup.hideMinIfBelowThreshold.value,
            minValueThreshold: circleSettings.proportionalCircleLegendSettingsGroup.minValueThreshold.value,
            minRadiusThreshold: circleSettings.proportalCirclesDisplaySettingsGroup.proportionalCirclesMinimumRadius.value,
            labelSpacing: circleSettings.proportionalCircleLegendSettingsGroup.labelSpacing.value,
            yPadding: circleSettings.proportionalCircleLegendSettingsGroup.yPadding.value,
            xPadding: circleSettings.proportionalCircleLegendSettingsGroup.xPadding.value,
            chartType: circleSettings.proportalCirclesDisplaySettingsGroup.chartType.value.value.toString(),
            scalingMethod: 'square-root' // Fixed scaling method for optimal visual perception

        };
    }

    private getChoroplethOptions(): ChoroplethOptions {
        const choroplethSettings = this.visualFormattingSettingsModel.ChoroplethVisualCardSettings;
        const choroplethDisplaySettings = choroplethSettings.choroplethDisplaySettingsGroup;
        const choroplethLocationSettings = choroplethSettings.choroplethLocationBoundarySettingsGroup;
        const choroplethClassificationSettings = choroplethSettings.choroplethClassificationSettingsGroup;
        const choroplethLegendSettings = choroplethSettings.choroplethLegendSettingsGroup;

        return {
            layerControl: choroplethSettings.topLevelSlice.value,

            // Boundary data source options
            boundaryDataSource: choroplethLocationSettings.boundaryDataSource.value.value.toString(),

            // GeoBoundaries-specific options
            geoBoundariesReleaseType: choroplethLocationSettings.geoBoundariesReleaseType.value.value.toString(),
            geoBoundariesCountry: choroplethLocationSettings.geoBoundariesCountry.value.value.toString(),
            geoBoundariesAdminLevel: choroplethLocationSettings.geoBoundariesAdminLevel.value.value.toString(),

            // Get boundary field ID from appropriate field based on data source
            sourceFieldID: choroplethLocationSettings.boundaryDataSource.value.value === "custom"
                ? choroplethLocationSettings.customBoundaryIdField.value
                : choroplethLocationSettings.boundaryIdField.value.value.toString(),

            locationPcodeNameId: choroplethLocationSettings.boundaryDataSource.value.value === "custom"
                ? choroplethLocationSettings.customBoundaryIdField.value
                : choroplethLocationSettings.boundaryIdField.value.value.toString(),
            topoJSON_geoJSON_FileUrl: choroplethLocationSettings.topoJSON_geoJSON_FileUrl.value,
            topojsonObjectName: choroplethLocationSettings.topojsonObjectName.value,

            invertColorRamp: choroplethDisplaySettings.invertColorRamp.value,
            colorMode: choroplethDisplaySettings.colorMode.value.value.toString(),
            colorRamp: choroplethDisplaySettings.colorRamp.value.value.toString(),
            customColorRamp: choroplethDisplaySettings.customColorRamp.value,

            classes: choroplethClassificationSettings.numClasses.value,
            classificationMethod: choroplethClassificationSettings.classificationMethod.value.value.toString(),
            strokeColor: choroplethDisplaySettings.strokeColor.value.value,
            strokeWidth: choroplethDisplaySettings.strokeWidth.value,
            layerOpacity: choroplethDisplaySettings.layerOpacity.value / 100,
            showLegend: choroplethLegendSettings.showLegend.value,
            legendTitle: choroplethLegendSettings.legendTitle.value,
            legendTitleAlignment: choroplethLegendSettings.legendTitleAlignment.value.value.toString(),
            legendOrientation: choroplethLegendSettings.legendOrientation.value.value.toString(),
            legendLabelPosition: choroplethLegendSettings.legendLabelPosition.value.value.toString(),
            legendTitleColor: choroplethLegendSettings.legendTitleColor.value.value,
            legendLabelsColor: choroplethLegendSettings.legendLabelsColor.value.value,
            legendItemMargin: choroplethLegendSettings.legendItemMargin.value,
        };
    }
=======
    // getBasemapOptions/getMapToolsOptions/getCircleOptions/getChoroplethOptions moved to OptionsService
>>>>>>> 35e9377b

    public getFormattingModel(): powerbi.visuals.FormattingModel {
        return this.formattingSettingsService.buildFormattingModel(
            this.visualFormattingSettingsModel
        );
    }


    public destroy(): void {

        this.map.setTarget(null);
        this.svg.selectAll('*').remove();

    }

    private persistCurrentExtentAsLocked(extentString: string, zoom: number) {
        this.host.persistProperties({
            merge: [{
                objectName: VisualObjectNames.MapControls,
                properties: { [VisualObjectProps.LockedMapExtent]: extentString, [VisualObjectProps.LockedMapZoom]: zoom },
                selector: null
            }]
        });
    }

}

<|MERGE_RESOLUTION|>--- conflicted
+++ resolved
@@ -50,10 +50,7 @@
 import { ChoroplethDataService } from "./services/ChoroplethDataService";
 import { ColorRampManager } from "./services/ColorRampManager";
 import type { Extent } from "ol/extent";
-<<<<<<< HEAD
 import { VisualConfig } from "./config/VisualConfig";
-=======
->>>>>>> 35e9377b
 import { CacheService } from "./services/CacheService";
 import { MapToolsOrchestrator } from "./orchestration/MapToolsOrchestrator";
 import { View } from "ol";
@@ -390,7 +387,6 @@
         }
     }
 
-<<<<<<< HEAD
     private getBasemapOptions(): BasemapOptions {
         const basemapSettings = this.visualFormattingSettingsModel.BasemapVisualCardSettings;
         return {
@@ -508,9 +504,6 @@
             legendItemMargin: choroplethLegendSettings.legendItemMargin.value,
         };
     }
-=======
-    // getBasemapOptions/getMapToolsOptions/getCircleOptions/getChoroplethOptions moved to OptionsService
->>>>>>> 35e9377b
 
     public getFormattingModel(): powerbi.visuals.FormattingModel {
         return this.formattingSettingsService.buildFormattingModel(
