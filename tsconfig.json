{
  "compilerOptions": {
    "target": "es2022",
<<<<<<< HEAD
    "module": "esnext",
  "moduleResolution": "node",
    "lib": ["es2022", "dom"],
    "sourceMap": true,
    "outDir": "./.tmp/build/",
=======
    "moduleResolution": "node",
    "outDir": "./.tmp/build/",
    "sourceMap": true,
>>>>>>> d9779ba8
    "declaration": true,
    "emitDecoratorMetadata": true,
    "experimentalDecorators": true,
    "esModuleInterop": true,
  "resolveJsonModule": true,
    "allowSyntheticDefaultImports": true,
    "emitDecoratorMetadata": true,
    "experimentalDecorators": true,
    "forceConsistentCasingInFileNames": true,
    "skipLibCheck": true,
<<<<<<< HEAD
    "baseUrl": ".",
    "paths": {
      "@/*": ["src/*"]
    },
    "types": ["node"]
=======
    "lib": ["es2022", "dom"],
    "allowJs": false
>>>>>>> d9779ba8
  },
  "include": [
    "src/**/*.ts"
  ],
  "files": [
<<<<<<< HEAD
    "./src/visual.ts",
    "./src/settings.ts"
  ],
  "include": [
    "src/**/*.ts",
    "src/**/*.d.ts",
    "scripts/**/*.ts"
  ],
  "exclude": [
    "node_modules",
    "tests",
    ".tmp",
    "coverage"
=======
    "src/visual.ts",
    "src/services/MaplumiService.ts"
  ],
  
  "exclude": [
    "node_modules",
    "tests",
    "dist",
    ".tmp"
>>>>>>> d9779ba8
  ]
}<|MERGE_RESOLUTION|>--- conflicted
+++ resolved
@@ -1,43 +1,25 @@
 {
   "compilerOptions": {
     "target": "es2022",
-<<<<<<< HEAD
     "module": "esnext",
   "moduleResolution": "node",
     "lib": ["es2022", "dom"],
     "sourceMap": true,
     "outDir": "./.tmp/build/",
-=======
-    "moduleResolution": "node",
-    "outDir": "./.tmp/build/",
-    "sourceMap": true,
->>>>>>> d9779ba8
     "declaration": true,
     "emitDecoratorMetadata": true,
     "experimentalDecorators": true,
     "esModuleInterop": true,
-  "resolveJsonModule": true,
     "allowSyntheticDefaultImports": true,
-    "emitDecoratorMetadata": true,
-    "experimentalDecorators": true,
     "forceConsistentCasingInFileNames": true,
     "skipLibCheck": true,
-<<<<<<< HEAD
     "baseUrl": ".",
     "paths": {
       "@/*": ["src/*"]
     },
     "types": ["node"]
-=======
-    "lib": ["es2022", "dom"],
-    "allowJs": false
->>>>>>> d9779ba8
   },
-  "include": [
-    "src/**/*.ts"
-  ],
   "files": [
-<<<<<<< HEAD
     "./src/visual.ts",
     "./src/settings.ts"
   ],
@@ -51,16 +33,5 @@
     "tests",
     ".tmp",
     "coverage"
-=======
-    "src/visual.ts",
-    "src/services/MaplumiService.ts"
-  ],
-  
-  "exclude": [
-    "node_modules",
-    "tests",
-    "dist",
-    ".tmp"
->>>>>>> d9779ba8
   ]
 }